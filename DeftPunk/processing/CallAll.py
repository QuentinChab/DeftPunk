--- conflicted
+++ resolved
@@ -107,42 +107,7 @@
     else:
         ierr2 = imin + np.argmin(np.abs(costs[imin:]-err_level))
     
-<<<<<<< HEAD
     err_e = (es[ierr2] - es[ierr1])/2
-=======
-    emin = np.nan
-    es_min = np.nan
-    costmin = np.inf
-    costs_min = np.nan
-    th_min = np.ones(phi.shape)*np.nan
-    err_e = np.nan
-    for i in range(len(R_vec)):
-        
-        phi_cycle, th_cycle = compute_angle_diagram(field, R_vec[i], center=[xc, yc], axis=axis, plotthis=plotit, sym=sym)
-        
-        # attempt a tilt correction. Note that this is very wrong if the center is wrongly detected
-        #ªth_cycle = th_cycle-th_cycle[0]
-        es, costs = anisotropy_comparison(phi_cycle, th_cycle)
-        imin = np.argmin(costs)
-        if costs[imin] < costmin:
-            costmin = costs[imin]
-            emin = es[imin]
-            th_min = th_cycle
-            es_min = es
-            costs_min = costs
-            
-            err_level = costs[imin]*(1+err)#◘ + err*(costs.max()-costs.min())
-            if imin==0:
-                ierr1 = 0
-            else: 
-                ierr1 = np.argmin(np.abs(costs[:imin]-err_level))
-            if imin ==len(costs):
-                ierr2 = imin
-            else:
-                ierr2 = imin + np.argmin(np.abs(costs[imin:]-err_level))
-        
-            err_e = (es[ierr2] - es[ierr1])/2
->>>>>>> 3134f17f
     
     ## Display
     if plotit:
@@ -252,7 +217,7 @@
         img, stack = load_image(imgpath)
     else:
         img = imgpath
-<<<<<<< HEAD
+        
     
     ########### Detection for one frame #######################################
     ## compute director field, locate defects and compute anisotropy ##########
@@ -270,47 +235,6 @@
         
         ## Peform detection of defects
         Qloc, boxes, chargeb, defect_axis, centroidsN = defect_detection(orientation, coherency, fov, BoxSize, order_threshold, peak_threshold, plotall=plotit, method='weighted')
-=======
- 
-    #for ni 
-    if prescribed_field is None:
-        orientation, coherency, energy, x, y = orientation_analysis(img, sigma, bin_, plotit)         
-    else:
-        orientation = prescribed_field
-        coherency = np.ones(prescribed_field.shape)
-        sh = orientation.shape
-        x_ = np.arange(sh[1])
-        y_ = np.arange(sh[0])
-        x, y = np.meshgrid(x_, y_)   
-    Qloc, boxes, chargeb, defect_axis, centroidsN = defect_detection(orientation, coherency, fov, BoxSize, order_threshold, peak_threshold, plotall=plotit, method='weighted')
-    
-    # ok_dist will be 0/False if the point has any other defect at a distance of 1.5R, 1/True otherwise
-    dist_mat = cdist(centroidsN, centroidsN)
-    mindist = 2*R 
-    ok_dist = np.empty(chargeb.shape)
-    for i in range(len(ok_dist)):
-        ok_dist[i] = np.all(np.delete(dist_mat[:,i],i)>mindist)
-    
-    if not (img is None):
-        N = img.shape
-        x1 = round((bin_ + N[0]-bin_*floor(N[0]/bin_))/2) # To be like OrientationJ. 
-        y1 = round((bin_ + N[1]-bin_*floor(N[1]/bin_))/2)
-        img_centroids = np.empty(centroidsN.shape)
-        img_centroids[:,0] = centroidsN[:,0]*bin_+x1
-        img_centroids[:,1] = centroidsN[:,1]*bin_+y1
-    else:
-        img = np.ones(prescribed_field.shape)*np.nan
-    
-
-    phi = np.load('DeftPunk'+os.sep+'processing'+os.sep+'ref_epsilon'+os.sep+'orientationAzimuthal.npy')
-                
-    fields = []
-    e_vec = []#np.empty((np.sum(np.abs(chargeb-0.5)<0.1),1))*np.nan
-    err_vec = []#np.empty(e_vec.shape)
-    cost_vec = []#np.empty(e_vec.shape)
-    theta_vec = []
-    index = 0
->>>>>>> 3134f17f
     
         # convert 
         if not (img is None):
@@ -346,7 +270,6 @@
                 cost_vec.append(cost_vec_i)
                 theta_vec.append(th)
                 fields.append(orientation)
-<<<<<<< HEAD
 
         
         if plotit:
@@ -372,9 +295,6 @@
                     plt.quiver(img_centroids[i,1], img_centroids[i,0], np.cos(defect_axis[i]), np.sin(defect_axis[i]), angles='xy', color=c)
                     plt.annotate('%.2f'%(e_vec[indent]), (img_centroids[i,1]+bin_, img_centroids[i,0]+bin_), color = c, fontsize='small')
                     indent += 1
-=======
-                index+=1
->>>>>>> 3134f17f
     
                 elif chargeb[i]==-0.5:
                     plt.quiver(img_centroids[i,1], img_centroids[i,0], np.cos(defect_axis[i]), np.sin(defect_axis[i]), angles='xy', color='b')
@@ -388,7 +308,6 @@
         if len(e_vec)==0:
             theta_vec = [np.ones(phi.shape)*np.nan]
         
-<<<<<<< HEAD
         ## Compute distance to nearest defect
         ndef = len(chargeb)
         closest_neighbor = np.ones(ndef)*np.nan
@@ -434,43 +353,6 @@
         defect_char = defect_char.reset_index(drop=True)
         if give_field:
             return e_vec, err_vec, cost_vec, theta_vec, phi, defect_char, orientation, [x,y]
-=======
-        fmap = plt.figure()
-        axmap = plt.gca()
-        plt.imshow(img, cmap='gray')
-        #plt.quiver(x,y,np.cos(orientation), np.sin(orientation), angles='xy', headaxislength=0, headlength=0, pivot='mid', width=1, units='xy', scale=1/bin_, color='forestgreen')
-        mycmap = 'PiYG'#'copper'#
-        #☺colorm = cm.get_cmap('OrRd')
-        colorm = cm.get_cmap(mycmap)
-        em = np.nanmean(e_vec)
-        #maxdev = 3*np.std(e_vec)#☻np.max(np.abs(em-e_vec))
-        for i in range(len(chargeb)):
-            if chargeb[i]==0.5:
-                #c = colorm(np.abs(e_vec[indent]-em)/maxdev)
-                plt.figure(frange)
-                plt.plot(img_centroids[i,1],img_centroids[i,0],'o')
-                plt.plot(img_centroids[i,1]+R*bin_*np.cos(phi),img_centroids[i,0]+R*bin_*np.sin(phi), 'r')
-                
-                c = colorm(e_vec[indent]+0.5)
-                plt.figure(fmap)
-                plt.quiver(img_centroids[i,1], img_centroids[i,0], np.cos(defect_axis[i]), np.sin(defect_axis[i]), angles='xy', color=c)
-                plt.annotate('%.2f'%(e_vec[indent]), (img_centroids[i,1]+bin_, img_centroids[i,0]+bin_), color = c, fontsize='small')
-                indent += 1
-
-            elif chargeb[i]==-0.5:
-                plt.quiver(img_centroids[i,1], img_centroids[i,0], np.cos(defect_axis[i]), np.sin(defect_axis[i]), angles='xy', color='b')
-                plt.quiver(img_centroids[i,1], img_centroids[i,0], np.cos(defect_axis[i]+2*np.pi/3), np.sin(defect_axis[i]+2*np.pi/3), angles='xy', color='b')
-                plt.quiver(img_centroids[i,1], img_centroids[i,0], np.cos(defect_axis[i]-2*np.pi/3), np.sin(defect_axis[i]-2*np.pi/3), angles='xy', color='b')
-            else:
-                plt.plot(img_centroids[i,1], img_centroids[i,0], 'ko')
-        #plt.colorbar(cm.ScalarMappable(norm=Normalize(0, maxdev), cmap='OrRd'), label='deviation to mean anisotropy')
-        plt.colorbar(cm.ScalarMappable(norm=Normalize(-0.5, 0.5), cmap=mycmap), label='Anisotropy []', ax=axmap)
-    
-    
-    if len(fields)==0:
-        if average:
-            theta_vec = np.ones(phi.shape)*np.nan
->>>>>>> 3134f17f
         else:
             return e_vec, err_vec, cost_vec, theta_vec, phi, defect_char
 
