# -*- coding: utf-8 -*-
"""
Created on Thu May 30 16:04:20 2024

@author: Quentin

compute_anisotropy.py

These functions are used to compute anisotropy.


compute_angle_diagram
anisotropy_comparison
track_by_charge
reference_profile
crop_rotate_scalar

part of DeftPunk package, in processing subpackage
"""

import numpy as np
import matplotlib.pyplot as plt
import os
import trackpy as tp
import scipy

plt.rcParams.update({'font.size': 16})
origin_file = os.path.abspath( os.path.dirname( __file__ ) )


<<<<<<< HEAD
def compute_angle_diagram(orientation, R, center=None, axis=0, plotthis = False, correction=True):
    """
    Compute the director field profile around a central point with radius R
    It uses interpolation.

    > azimuthal, director_f = compute_angle_diagram(orientation, R, center=None, axis=0, plotthis = False)

    Parameters
    ----------
    orientation : 2D array
        Director field.
    R : int
        Radius of contour around defect.
    center : size-2 array, optional
        Center of the contour. If None (default) the center is taken.
    axis : float, optional
        Orientation in rad of the defect tail. The default is 0.
    plotthis : Boolean, optional
        Do we plot the angular profile. The default is False.

    Returns
    -------
    phi : 1D array of floats
        Azimuthal angle.
    theta_unit : 1D array of float
        Director angle.

    """
    
    
    ### Define the contour where we will interpolate director field
=======
def compute_angle_diagram(orientation, R, center=None, axis=0, sym= False, plotthis = False, correction=True):
>>>>>>> 3134f17f
    #Load the reference phi
    phi = np.load(origin_file+os.sep+'ref_epsilon'+os.sep+'orientationAzimuthal.npy')
    th_test = np.copy(orientation)
    s = orientation.shape
    x = np.arange(0, s[1])
    y = np.arange(0, s[0])
    if (center is None) or (center[0] is None):
        #assume it is in the middle
        center = [(s[1])/2, (s[0])/2]
        
    ### Interpolate the director on the contour points
    # go into nematic space
    tensorx = np.cos(2*orientation)
    tensory = np.sin(2*orientation)
    
    # create interpolation functions
    angle_interpx = scipy.interpolate.RegularGridInterpolator((y,x), tensorx, bounds_error=False)
    angle_interpy = scipy.interpolate.RegularGridInterpolator((y,x), tensory, bounds_error=False)
    
    # interpolate
    tx = np.ones(phi.shape)*np.nan
    ty = np.ones(phi.shape)*np.nan
    tensor_repx = angle_interpx((center[1]+R*np.sin(phi), center[0]+R*np.cos(phi)))
    tensor_repy = angle_interpy((center[1]+R*np.sin(phi), center[0]+R*np.cos(phi)))
    
    tensor_unitx = angle_interpx((center[1]+R*np.sin(phi+axis), center[0]+R*np.cos(phi+axis)))
    tensor_unity = angle_interpy((center[1]+R*np.sin(phi+axis), center[0]+R*np.cos(phi+axis)))
    
    
    tx = tensor_unitx
    ty = tensor_unity
    
    # go back to angle space
    theta_unit = ((np.arctan2(ty, tx)/2) - axis)%(np.pi)
    # have a continuously increasing vector
    theta_unit[np.logical_and(phi>3*np.pi/2, theta_unit<np.pi/4)] = theta_unit[np.logical_and(phi>3*np.pi/2, theta_unit<np.pi/4)]+np.pi
    theta_unit[np.logical_and(phi<np.pi/2, theta_unit>3*np.pi/4)] = theta_unit[np.logical_and(phi<np.pi/2, theta_unit>3*np.pi/4)]-np.pi
    
    theta_rep = np.arctan2(tensor_repy, tensor_repx)/2

        
    if plotthis:
        X, Y = np.meshgrid(x,y)
        plt.figure()
        plt.gca().invert_yaxis()
        plt.quiver(X,Y, np.cos(th_test), np.sin(th_test), angles='xy', pivot='mid', scale=50, width=.003, headaxislength=0, headlength=0, color='k')
        plt.quiver(center[0]+R*np.cos(phi), center[1]+R*np.sin(phi), R*np.cos(theta_rep), -R*np.sin(theta_rep), pivot='mid', scale=500, width=.003, headaxislength=0, headlength=0, color='r')
        plt.plot(center[0], center[1], 'o')
        plt.axis('scaled')
        
    if correction:
        if np.isnan(theta_unit[-1]):
            right_corr = 0
        else:
            right_corr = (theta_unit[-1]-np.pi)/2
        if np.isnan(theta_unit[0]):
            left_corr = 0
        else:
            left_corr = theta_unit[0]/2
        theta_unit = theta_unit - (right_corr + left_corr)/2
    
    if correction:
        theta_unit = theta_unit - (theta_unit[-1]-np.pi + theta_unit[0])/4
    
    return phi, theta_unit

def anisotropy_comparison(phi, theta, R=np.nan, path = 'DeftPunk'+os.sep+'processing'+os.sep+'ref_epsilon_shift'+os.sep):#r'.\ref_epsilon\\'
<<<<<<< HEAD
    
=======
>>>>>>> 3134f17f

    if np.all(np.isnan(theta)):
        return [np.nan], [np.nan]
    if np.isnan(R):
        path = origin_file+os.sep+'ref_epsilon'+os.sep
        es = np.load(path + 'e_vec.npy')
        phi_ref = np.load(path + 'orientationAzimuthal.npy')
        costs = np.ones(es.shape)
    else:
        path = origin_file+os.sep+'ref_epsilon'+os.sep
        es = np.load(path + 'e_vec.npy')
        phi_ref = np.load(path + 'orientationAzimuthal.npy')
        xshift= np.load(path + os.sep + 'xshift.npy')
        costs = np.ones((len(es), len(xshift)))
    
    
    same = False
    if len(phi)==len(phi_ref):
        if np.all(phi==phi_ref):
            same = True
    
    if np.isnan(R):
        #safe = np.logical_and(phi>0.1, np.abs(phi-np.pi)>0.1, phi<6)
        for i in range(len(es)):
            th_ref = np.load(path+'orientationTheta_e%.2f.npy'%(es[i]))
            if not same:
                th_interp = scipy.interpolate.interp1d(phi_ref, th_ref)
                th_ref = th_interp(phi)
            #costs[i] = np.sqrt(np.sum(dphi*np.square(np.cos(2*th_ref)-np.cos(2*theta))+np.square(np.sin(2*th_ref)-np.sin(2*theta))))
            costs[i] = np.sqrt(np.nansum(np.square(np.arctan2(np.sin(2*(th_ref-theta)), np.cos(2*(th_ref-theta)))/2)))*2*np.pi/np.sum(np.logical_not(np.isnan(theta)))
            #costs[i] = np.sqrt(np.sum(np.square(th_ref[safe]-theta[safe])))

        return es, costs

    else:
        for i in range(len(es)):
            for j in range(len(xshift)):
                th_ref = np.load(path+'R%.0f'%(R)+os.sep+'Theta_e%.2f_xshift%.2f.npy'%(es[i], xshift[j]))
                if not same:
                    th_interp = scipy.interpolate.interp1d(phi_ref, th_ref)
                    th_ref = th_interp(phi)
                costs[i,j] = np.sqrt(np.nansum(np.square(np.arctan2(np.sin(2*(th_ref-theta)), np.cos(2*(th_ref-theta)))/2)))*2*np.pi/np.sum(np.logical_not(np.isnan(theta)))
        E, Shift = np.meshgrid(es, xshift)
        return E, Shift, costs
    
def track_by_charge(df, searchR, mem):
    ch = df['charge']
    minc = round(2*ch.min())/2
    maxc = round(2*ch.max())/2
    charray = np.arange(minc, maxc+0.5, 1/2)
    df['particle'] = np.nan
    for k in range(len(charray)):
        cond = np.abs(df['charge']-charray[k])<0.25
        if np.sum(cond)>2:
            linkeddf = tp.link_df(df[cond], search_range=searchR, memory=mem, pos_columns=['x', 'y'])
            if np.any(np.logical_not(np.isnan(df['particle']))):
                minpart = np.nanmax(df['particle'])
            else:
                minpart = 0
            df.loc[cond, 'particle']  = minpart + 1 + linkeddf['particle']
        
    return df            
                   
def reference_profile(e):
    """
    Returns the theoretical angular profile associated with the provided anisotropy.
    Reference profiles are stored in a folder.
    
    Parameters
    ----------
    e : float
        Splay-bend anisotropy.

    Returns
    -------
    ref_th : list of float
        Director angles associated with the provided play-bend anisotropy.
        The corresponding azimuthal angles are in ref_epsilon/orientationAzimuthal.npy

    """
    if np.isnan(e):
        phi = np.load('DeftPunk'+os.sep+'DeftPunk'+os.sep+'processing'+os.sep+'ref_epsilon'+os.sep+'orientationAzimuthal.npy')
        ref_th = np.ones(phi.shape)*np.nan
    else:
        if np.abs(e)<0.01:
            e = 0.
            ref_th = phi/2
        else:
            ref_th = np.load('DeftPunk'+os.sep+'DeftPunk'+os.sep+'processing'+os.sep+'ref_epsilon'+os.sep+'orientationTheta_e%.2f.npy'%(e))
    
    return ref_th        
        
def crop_rotate_scalar(field, axis, cropsize, xcenter=None, ycenter=None):

    sh = field.shape
    
    # the xcenter/ycenter are the indices of the center
    if xcenter is None:
        xcenter = round(sh[1]/2)
    else:
        xcenter = round(xcenter)
    
    if ycenter is None:
        ycenter = round(sh[0]/2)
    else:
        ycenter = round(ycenter)
        
    #center around middle point
    xc = xcenter-sh[1]/2
    yc = ycenter-sh[0]/2
    
    # plt.figure()
    # plt.imshow(field, cmap='gray')
    
    #rotate image and coordinates
    rot_field = scipy.ndimage.rotate(field, -axis*180/np.pi, reshape=True, cval=np.nan)
    xrotc = xc*np.cos(axis) - yc*np.sin(axis)
    yrotc = yc*np.cos(axis) + xc*np.sin(axis)
    # back into indices center
    sh = rot_field.shape
    xcenter = round(xrotc + sh[1]/2)
    ycenter = round(yrotc + sh[0]/2)
    
    # plt.figure()
    # plt.imshow(rot_field, cmap='gray')
    # plt.plot(xcenter, ycenter, 'o')
    
    
    #crop
    bigbox = cropsize
    # lx1 = xcenter - max(0, xcenter-bigbox)
    lx1 = min(bigbox, xcenter)
    lx2 = min(sh[1]-xcenter, bigbox)
    ly1 = min(bigbox, ycenter)
    ly2 = min(sh[0]-ycenter, bigbox)
    # ly1 = ycenter - max(0, ycenter-bigbox)
    # ly2 = min(sh[0]-ycenter, bigbox) + ycenter
    x1 = xcenter - min(lx1, lx2)
    x2 = xcenter + min(lx1, lx2)
    y1 = ycenter - min(ly1, ly2)
    y2 = ycenter + min(ly1, ly2)
    padx = bigbox-min(lx1, lx2)
    pady = bigbox-min(ly1, ly2)
    
    
    xcrop_ = np.arange(x1-xcenter,x2-xcenter)
    ycrop_ = np.arange(y1-ycenter,y2-ycenter)
    xcrop, ycrop = np.meshgrid(xcrop_, ycrop_)
    piece_defect = rot_field[y1:y2, x1:x2]
    
    # plt.figure()
    # plt.imshow(piece_defect, cmap='gray')
    
    #pad to reach required size
    piece_defect = np.pad(piece_defect, ((pady, pady), (padx, padx)), mode='constant', constant_values=np.nan)
    
    # plt.figure()
    # plt.imshow(piece_defect, cmap='gray')
    # print(piece_defect.shape)
    #rot_field = scipy.ndimage.rotate(piece_defect, -axis*180/np.pi, reshape=False, cval=np.nan)
    
    return xcrop, ycrop, piece_defect#rot_field
    
        
    
    
    
    
        <|MERGE_RESOLUTION|>--- conflicted
+++ resolved
@@ -28,7 +28,6 @@
 origin_file = os.path.abspath( os.path.dirname( __file__ ) )
 
 
-<<<<<<< HEAD
 def compute_angle_diagram(orientation, R, center=None, axis=0, plotthis = False, correction=True):
     """
     Compute the director field profile around a central point with radius R
@@ -60,9 +59,6 @@
     
     
     ### Define the contour where we will interpolate director field
-=======
-def compute_angle_diagram(orientation, R, center=None, axis=0, sym= False, plotthis = False, correction=True):
->>>>>>> 3134f17f
     #Load the reference phi
     phi = np.load(origin_file+os.sep+'ref_epsilon'+os.sep+'orientationAzimuthal.npy')
     th_test = np.copy(orientation)
@@ -130,10 +126,7 @@
     return phi, theta_unit
 
 def anisotropy_comparison(phi, theta, R=np.nan, path = 'DeftPunk'+os.sep+'processing'+os.sep+'ref_epsilon_shift'+os.sep):#r'.\ref_epsilon\\'
-<<<<<<< HEAD
-    
-=======
->>>>>>> 3134f17f
+
 
     if np.all(np.isnan(theta)):
         return [np.nan], [np.nan]
